--- conflicted
+++ resolved
@@ -36,9 +36,6 @@
     return matrix
 
 
-<<<<<<< HEAD
-def valueOptionBinomial(tree, T, r , K, vol, return_tree=False):
-=======
 def buildTreeFaster(S, vol , T, N): 
     dt = T / N
     u = np.exp(vol*np.sqrt(dt)) #According to formula derived in appendix
@@ -60,8 +57,7 @@
     return A
 
 
-def valueOptionBinomial(tree , T, r , K, vol, return_tree=False):
->>>>>>> e78fa685
+def valueOptionBinomial(tree, T, r , K, vol, return_tree=False):
 
     N = tree.shape[1] - 1  # finds N from the number of columns - 1
 
@@ -90,7 +86,6 @@
     return payoff[0][0]
 
 
-<<<<<<< HEAD
 def valueUSOptionBinomial(tree, T, r , K, vol, exercise_timestep, return_tree=False):
     
     N = tree.shape[1] - 1  # finds N number of timesteps
@@ -123,20 +118,13 @@
         return payoff
     
     return payoff[0][0]
-=======
+
+
 def compute_hedge_parameter_binomial(fu, fd,S_0,u,d):
 
     delta = (fu-fd)/(S_0*u - S_0*d)
 
     return delta
-
-
-
-
-
-
-
->>>>>>> e78fa685
 
 
 if __name__ == '__main__':
@@ -147,7 +135,6 @@
     r = 0.06     # interest rate
     S_0 = 100    # stock price at t = 0
     sigma = 0.2  # volatility
-<<<<<<< HEAD
     N = 5        # timesteps
 
     tree = buildTree(S_0, sigma, T, 3)
@@ -174,28 +161,4 @@
     print(payoff)
     print(payoffUS)
     # approximate_value = payoff[0][0]
-    # print(f'Value of the option: {payoff:.2f}')
-=======
-    N = 10_000    # timesteps
-
-    # import time
-    # start = time.time()
-    # tree = buildTree(S_0, sigma, T, N)
-    # print(tree)
-    # end = time.time()
-    # print('')
-    # print('Runtimes')
-    # print('--------')
-    # print(f'buildTree(): {end-start:.3f} seconds')
-    # start = time.time()    
-    tree = buildTreeFaster(S_0, sigma, T, N)
-    # end = time.time()
-    # print(f'buildTreeFaster():  {end-start:.3f}  seconds')
-    # print('Trees identical?: ', np.allclose(tree, tree2))
-    # print('N = ', N)
-    # print('')
-    payoff = valueOptionBinomial(tree, T, r, K, sigma, return_tree=True)
-    # print(payoff)
-    approximate_value = payoff[0][0]
-    print(f'Value of the option: {approximate_value:.2f}')
->>>>>>> e78fa685
+    # print(f'Value of the option: {payoff:.2f}')